# Type Classes

PureScript supports type classes via the `class` and `instance` keywords.

Types appearing in class instances must be of the form `String`, `Number`, `Boolean`, or `C t1 ... tn` where `C` is a type constructor (including `->` and `t_i` are types of the same form).

Type class instances are resolved based on the order in which they appear in the source files. Overlapping instances are currently permitted but not recommended. In simple cases the compiler will display a warning and list the instances it found and which was chosen. In the future, they may be disallowed completely.

Here is an example of the `Show` type class, with instances for `String`, `Boolean` and `Array`:

```purescript
class Show a where
  show :: a -> String

instance showString :: Show String where
  show s = s

instance showBoolean :: Show Boolean where
  show true = "true"
  show false = "false"

instance showArray :: (Show a) => Show (Array a) where
  show xs = "[" <> joinWith ", " (map show xs) <> "]"

example = show [true, false]
```

## Instance selection

Instance selection works by looking at the "head" type of each type class parameter. Functional dependencies also plays a role, but we'll not consider that for now to simplify the explanation. The "head" of an instance is the type declared after the class name in an instance. For example, the head of `instance cRec :: C (Array a)` is `Array a`.

``` purescript
class C t where
  f :: t -> String
-- Instances are chosen 
instance cArr :: C (Array a) where
  f _ = "this is an array of 'a'"
instance cArrInt :: C (Array Int) where
  f _ = "this is an array of ints"
instance cRec :: C (Record r) where
  f _ = "this is a record"

main = do
  -- The `f` function resolves to the instance for the argument type's head.
  log (f []) -- Resolves to cArr's f, because `Array a` is the argument, which matches `Array a`
  log (f [1]) -- Resolves to cArr's f, because `Array Int` matches `Array a` before trying the cArrInt instance
  log (f {}) -- Resolves to cRec's f
-- Prints the following when executed.
this is an array of 'a'
this is an array of 'a'
this is a record
```

## Multi-Parameter Type Classes

TODO. For now, see the section in [PureScript by Example](https://leanpub.com/purescript/read#leanpub-auto-multi-parameter-type-classes).

## Superclasses

Superclass implications can be indicated in a class declaration with a backwards fat arrow `<=`:

```purescript
class (Monad m) <= MonadFail m where
  fail :: forall a. String -> m a
```

This code example defines a `MonadFail` class with a `Monad` superclass: any type which defines an instance of `MonadFail` will be required to define an instance of `Monad` too.

Superclass instances will be used when searching for an instance of a subclass. For example, in the code below, the `Applicative` constraint introduced by the `pure` function can be discharged since `Applicative` is a superclass of `Monad`, which is in turn a superclass of `MonadFail`:

```purescript
assert :: forall m. (MonadFail m) => Boolean -> m Unit
assert true = pure unit
assert false = fail "Assertion failed"
```

## Orphan Instances

Type class instances which are defined outside of both the module which defined the class and the module which defined the type are called *orphan instances*. Some programming languages (including Haskell) allow orphan instances with a warning, but in PureScript, they are forbidden. Any attempt to define an orphan instance in PureScript will mean that your program does not pass type checking.

For example, the `Semigroup` type class is defined in the module `Data.Semigroup`, and the `Int` type is defined in the module `Prim`. If we attempt to define a `Semigroup Int` instance like this:

```purescript
module MyModule where

import Prelude

instance semigroupInt :: Semigroup Int where
  append = (+)
```

This will fail, because `semigroupInt` is an orphan instance. You can use a `newtype` to get around this:

```purescript
module MyModule where

import Prelude

newtype AddInt = AddInt Int

instance semigroupAddInt :: Semigroup AddInt where
  append (AddInt x) (AddInt y) = AddInt (x + y)
```

In fact, a type similar to this `AddInt` is provided in `Data.Monoid.Additive`, in the `monoid` package.

For multi-parameter type classes, the orphan instance check requires that the instance is either in the same module as the class, or the same module as at least one of the types occurring in the instance. (TODO: example)

<<<<<<< HEAD
## Kinds

A type class parameter's kind is commonly inferred by its use in the class's methods. If its kind cannot be inferred, it defaults to kind `Type`. To explicitly specify a different kind for a type parameter defaulting to `Type`, annotate it with a kind signature, as shown in the `class D` example below.

``` purescript
class C c
  f :: forall a b. (a -> b) -> c a -> c b
-- `c`'s kind is inferred to be `Type -> Type` by how it's used in the method, `f`.
class A a
-- with no methods or explicit kind signature, `a` defaults to kind `Type`.
class B (b :: Type)
-- `b` is specified as kind `Type`, so its instances must also be this kind.
class D (d :: Type -> Type)
-- `D` has no methods, but we can still declare it to apply to types of kind `Type -> Type`.
class E (e :: # Type)
-- Row is its own kind, so we can specify a class to operate on types of rows, `# Type`.
```

The kinds of any types mentioned in an instance declaration must match the kinds of those parameters as determined by the type class's definition.

For example:

``` purescript
-- Functor can only be considered for types of kind `Type -> Type`.
class Functor f where
  map :: forall a b. (a -> b) -> f a -> f b
-- Either is kind `Type -> Type -> Type`.
data Either a b = Left a | Right b
-- This means we can't write an instance of Functor for Either.
`instance functorEither :: Functor Either where ...` -- compile error
-- Either can be made into kind `Type -> Type`, however, by simply including the first type parameter.
`instance functorEither :: Functor (Either e) where ...`
```

## Rows

A concrete Row literal cannot appear in an instance unless it is fully determined by functional dependencies.

``` purescript
class M (t :: # Type)
-- Cannot write an instance for a specific row.
instance mClosedRow :: M ()
-- Can write an instance for a generic row.
instance mAnyRow :: M r

-- The row's type is determined by the type of `dt`.
class Ctors dt (ct :: # Type) | dt -> ct
-- Can use a row literal in instances of this class.
data X = X0 Int | X1 String
instance ctorsX :: Ctors X ("X0" :: Int, "X1" :: String)
data Y = Y0 Boolean
instance ctorsY :: Ctors Y ("Y0" :: Boolean)
```

A reason for rows being disallowed from appearing in instances is that PureScript doesn't allow orphan instances. Row has an unbounded/open set of labels and combination of labels and types. Each unique row has a unique type. A unique row value's type doesn't have a name in a module, so to avoid orphan instances, its instance of a class would need to be defined in the same module as the type class.

=======
>>>>>>> 78d68375
## Functional Dependencies

TODO. For now, see the section in [PureScript by Example](https://leanpub.com/purescript/read#leanpub-auto-functional-dependencies).

## Type Class Deriving

Some type class instances can be derived automatically by the PureScript compiler. To derive a type class instance, use the `derive instance` keywords:

```purescript
newtype Person = Person { name :: String, age :: Int }

derive instance eqPerson :: Eq Person
derive instance ordPerson :: Ord Person
```
Currently, the following type classes can be derived:

- [Data.Generic (class Generic)](https://pursuit.purescript.org/packages/purescript-generics/3.3.0/docs/Data.Generic#t:Generic)
- [Data.Generic.Rep (class Generic)](https://pursuit.purescript.org/packages/purescript-generics-rep/4.1.0/docs/Data.Generic.Rep#t:Generic)
- [Data.Eq (class Eq)](https://pursuit.purescript.org/packages/purescript-prelude/2.4.0/docs/Data.Eq#t:Eq)
- [Data.Ord (class Ord)](https://pursuit.purescript.org/packages/purescript-prelude/2.4.0/docs/Data.Ord#t:Ord)
- [Data.Functor (class Functor)](https://pursuit.purescript.org/packages/purescript-prelude/2.4.0/docs/Data.Functor#t:Functor)
- [Data.Newtype (class Newtype)](https://pursuit.purescript.org/packages/purescript-newtype/1.3.0/docs/Data.Newtype#t:Newtype)

## Compiler-Solvable Type Classes

Some type classes can be automatically solved by the PureScript Compiler without requiring you place a PureScript statement, like `derive instance`, in your source code.

``` purescript
foo :: forall t. (Warn "Custom warning message") => t -> t
foo x = x
```

Currently, the following type classes can be automatically solved:

- `Warn`
- [`IsSymbol`](https://pursuit.purescript.org/packages/purescript-typelevel-prelude/1.0.0/docs/Type.Data.Symbol#t:IsSymbol)
- [`CompareSymbol`](https://pursuit.purescript.org/packages/purescript-typelevel-prelude/1.0.0/docs/Type.Data.Symbol#t:CompareSymbol)
- [`AppendSymbol`](https://pursuit.purescript.org/packages/purescript-typelevel-prelude/1.0.0/docs/Type.Data.Symbol#t:AppendSymbol)
- `Union`, which computes the union of two rows of types<|MERGE_RESOLUTION|>--- conflicted
+++ resolved
@@ -106,7 +106,6 @@
 
 For multi-parameter type classes, the orphan instance check requires that the instance is either in the same module as the class, or the same module as at least one of the types occurring in the instance. (TODO: example)
 
-<<<<<<< HEAD
 ## Kinds
 
 A type class parameter's kind is commonly inferred by its use in the class's methods. If its kind cannot be inferred, it defaults to kind `Type`. To explicitly specify a different kind for a type parameter defaulting to `Type`, annotate it with a kind signature, as shown in the `class D` example below.
@@ -163,8 +162,6 @@
 
 A reason for rows being disallowed from appearing in instances is that PureScript doesn't allow orphan instances. Row has an unbounded/open set of labels and combination of labels and types. Each unique row has a unique type. A unique row value's type doesn't have a name in a module, so to avoid orphan instances, its instance of a class would need to be defined in the same module as the type class.
 
-=======
->>>>>>> 78d68375
 ## Functional Dependencies
 
 TODO. For now, see the section in [PureScript by Example](https://leanpub.com/purescript/read#leanpub-auto-functional-dependencies).
